--- conflicted
+++ resolved
@@ -1,4 +1,4 @@
-import type { Dictionary, Float, Float32, Int, Int16, Int32, Int8, StructRowProxy, Table, Utf8, Vector } from 'apache-arrow';
+import type { Dictionary, Float, Float32, Int, Int16, Int32, Int8, StructRowProxy, Table, Timestamp, Utf8, Vector } from 'apache-arrow';
 import type { Renderer } from './rendering';
 import type { Dataset } from './Dataset';
 import type { ArrowDataset } from './Dataset';
@@ -40,14 +40,8 @@
   b: number;
 };
 
-<<<<<<< HEAD
 export type Newable<T> = { new (...args: any[]): T };
-=======
-
 export type PointFunction = (p : StructRowProxy) => number
-
-type Newable<T> = { new (...args: any[]): T };
->>>>>>> 32e086d5
 export type Plot = Scatterplot<QuadTile> | Scatterplot<ArrowTile>;
 export type OpChannel = OneArgumentOp | TwoArgumentOp;
 
@@ -180,6 +174,10 @@
 }
 
 type ArrowInt = Int8 | Int16 | Int32;
+
+// Deepscatter does not support all Arrow types; any columns not in the following set
+// cannot be rendered on the map.
+export type SupportedArrowTypes = Bool | Float | Int | Dictionary<Utf8, ArrowInt> | Timestamp
 
 // An arrow buildable vector is something returned that can be placed onto the scatterplot.
 // Float32Arrays will be dropped straight onto the GPU; other types while be cast
