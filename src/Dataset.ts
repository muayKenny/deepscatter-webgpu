// A Dataset manages the production and manipulation of *tiles*.
import { Tile, Rectangle, QuadTile, ArrowTile, p_in_rect } from './tile';
import { range, min, max, bisectLeft, extent, sum } from 'd3-array';
import type * as DS from './shared';
import {
  RecordBatch,
  StructRowProxy,
  Table,
  Data,
  Schema,
  tableFromIPC,
  Vector,
  makeVector,
  Float32,
  Int64,
  makeData,
  Field,
  List,
  Int,
  Float
} from 'apache-arrow';
import Scatterplot from './deepscatter';

type APICall = DS.APICall;
type Key = string;

function nothing() {
  /* do nothing */
}
type ArrowBuildable = DS.ArrowBuildable;
type Transformation<T> = DS.Transformation<T>;

/**
 * A Dataset manages the production and manipulation of tiles. Each plot has a
 * single dataset; the dataset handles all transformations around data through
 * batchwise operations.
 */
export abstract class Dataset<T extends Tile> {
  public transformations: Record<string, Transformation<T>> = {};
  abstract root_tile: T;
  protected plot: DS.Plot;
  abstract ready: Promise<void>;
  abstract get extent(): Rectangle;
  abstract promise: Promise<void>;
  private extents: Record<string, [number, number]> = {};
  public _ix_seed = 0;
  public _schema?: Schema;
  public tileProxy?: DS.TileProxy;

  /**
   * @param plot The plot to which this dataset belongs.
   **/

  constructor(plot: DS.Plot) {
    this.plot = plot;
    // If a linear identifier does not exist in the passed data, we add the ix columns in the order that
    // they are passed.
  }

  /**
   * The highest known point that deepscatter has seen so far. This is used
   * to adjust opacity size.
   */
  get highest_known_ix(): number {
    return this.root_tile.highest_known_ix;
  }

  /**
   * This allows creation of a new column in your chart.
   * 
   * A few thngs to be aware of: the point function may be run millions of times.
   * For best performance, you should not wrap complicated
   * logic in this: instead, generate any data structures outside the function.
   * 
   * name: the name to identify the new column in the data.
   * pointFunction: a function that runs on a single row of data. It accepts a single
   * argument, the data point to be transformed: technically this is a StructRowProxy
   * on the underlying Arrow frame, but for most purposes you can treat it as a dict.
   * The point is read-only--you cannot change attributes.
   * 
   * For example: suppose you have a ['lat', 'long'] column in your data and want to create a
   * new set of geo coordinates for your data. You can run the following.
   * {
   * const scale = d3.geoMollweide().extent([-20, -20, 20, 20])
   * scatterplot.register_transformation('mollweide_x', datum => {
   *  return scale([datum.long, datum.lat])[0]
   * })
   * scatterplot.register_transformation('mollweide_y', datum => {
   *  return scale([datum.long, datum.lat])[1]
   * })
   * }
   * 
   * Note some constraints: the scale is created *outside* the functions, to avoid the 
   * overhead of instantiating it every time; and the x and y coordinates are created separately
   * with separate function calls, because it's not possible to assign to both x and y simultaneously. 
   */

  register_transformation(name: string, pointFunction : DS.PointFunction, prerequisites : string[] = []) {
    const transform : Transformation<T> = async(tile : T) => {
      // 
      await Promise.all(prerequisites.map(key => tile.get_column(key)))
      const returnVal = new Float32Array(tile.record_batch.numRows)
      let i = 0;
      for (const row of tile.record_batch) {
        returnVal[i] = pointFunction(row)
        i++;
      }
      return returnVal
    }

    this.transformations[name] = transform;
  }

  download_to_depth(max_ix: number) {
    return Promise.resolve()
  }
  /**
   * Attempts to build an Arrow table from all record batches.
   * If some batches have different transformations applied,
   * this will error
   *
   **/
  get table(): Table {
    return new Table(
      this.map((d) => d)
        .filter((d) => d.ready)
        .map((d) => d.record_batch)
    );
  }

  static from_quadfeather(
    url: string,
    plot: DS.Plot
  ): QuadtileSet {
    const options = {};
    if (plot.tileProxy) {
      options['tileProxy'] = plot.tileProxy;
    }
    return new QuadtileSet(url, plot, options);
  }


  /**
   * Generate an ArrowDataset from a single Arrow table.
   *
   * @param table A single Arrow table
   * @param prefs The API Call to use for renering.
   * @param plot The Scatterplot to use.
   * @returns
   */
  static from_arrow_table(
    table: Table,
    plot: DS.Plot
  ): ArrowDataset {
    return new ArrowDataset(table, plot);
  }

  abstract download_most_needed_tiles(
    bbox: Rectangle | undefined,
    max_ix: number,
    queue_length: number
  ): void;

  /**
   *
   * @param name The name of the column to check for
   * @returns True if the column exists in the dataset, false otherwise.
   */
  has_column(name: string) {
    return (
      this.root_tile.record_batch.schema.fields.some((f) => f.name == name) ||
      name in this.transformations
    );
  }
  
  delete_column_if_exists(name: string) {
    // This is a complicated operation to actually free up memory.
    // Clone the record batches, without this data;
    // This function on each tile also frees up the associated GPU memory.
    this.map((d) => d.delete_column_if_exists(name));

    // There may be data bound up in the function that creates it.
    delete this.transformations[name];
  }

  domain(dimension: string, max_ix = 1e6): [number, number] {
    if (this.extents[dimension]) {
      return this.extents[dimension];
    }
    const dim = this._schema?.fields.find((d) => d.name === dimension) as Field<DS.SupportedArrowTypes>;
    if (dim !== undefined) {
      let min: number | string | undefined = undefined;
      let max: number | string | undefined = undefined;
      const extent1 = dim.metadata.get('extent');
      if (extent1) {
        [min, max] = JSON.parse(extent1) as [number | string, number | string];
      }
      const mmin = dim.metadata.get('min');
      if (mmin) {
        min = JSON.parse(mmin) as number | string;
      }
      const mmax = dim.metadata.get('max');
      if (mmax) {
        max = JSON.parse(mmax) as number | string;
      }
      // Can pass min, max as strings for dates.
      if (dim.type.typeId === 10 && typeof min === 'string') {
        min = Number(new Date(min));
      }
      if (dim.type.typeId === 10 && typeof max === 'string') {
        max = Number(new Date(max));
      }
      if (typeof max === 'string') {
        throw new Error('Failed to parse min-max as numbers');
      }
      if (min !== undefined) {
        return (this.extents[dimension] = [min as number, max]);
      }
    }
    return (this.extents[dimension] = extent([
<<<<<<< HEAD
      ...new Vector(this.map(d => 
        d.record_batch?.getChild(dimension)).filter(d => d !== null)
        .filter(d => d !== undefined)
=======
      ...new Vector(this.map(d => d).filter(d => d.ready).map( d =>
        d.record_batch.getChild(dimension)).filter(d => d !== null)
>>>>>>> 6d28a6ef
      )]))
  }

  *points(bbox: Rectangle | undefined, max_ix = 1e99) {
    const stack: T[] = [this.root_tile];
    let current : T;
    while ((current = stack.shift())) {
      if (
        current.download_state == 'Complete' &&
        (bbox === undefined || current.is_visible(max_ix, bbox))
      ) {
        for (const point of current) {
          if (
            p_in_rect([point.x as number, point.y as number], bbox) &&
            point.ix <= max_ix
          ) {
            yield point;
          }
        }
        stack.push(...current.children);
      }
    }
  }
  /**
   * Map a function against all tiles.
   * It is often useful simply to invoke Dataset.map(d => d) to
   * get a list of all tiles in the dataset at any moment.
   *
   * @param callback A function to apply to each tile.
   * @param after Whether to perform the function in bottom-up order
   * @returns A list of the results of the function in an order determined by 'after.'
   */

  map<U>(callback: (tile: T) => U, after = false): U[] {
    const results: U[] = [];
    this.visit((d: T) => {
      results.push(callback(d));
    }, after);
    return results;
  }

  /**
   * Invoke a function on all tiles in the dataset that have been downloaded.
   * The general architecture here is taken from the
   * d3 quadtree functions. That's why, for example, it doesn't
   * recurse.

   * @param callback The function to invoke on each tile.
   * @param after Whether to execute the visit in bottom-up order. Default false.
   * @param filter 
   */

  visit(
    callback: (tile: T) => void,
    after = false,
    filter: (t: T) => boolean = (x) => true
  ) {
    // Visit all children with a callback function.

    const stack: T[] = [this.root_tile];
    const after_stack = [];
    let current : T;
    while ((current = stack.shift())) {
      if (!after) {
        callback(current);
      } else {
        after_stack.push(current);
      }
      if (!filter(current)) {
        continue;
      }
      // Only create children for downloaded tiles.
      if (current.download_state == 'Complete') {
        stack.push(...current.children);
      }
    }
    if (after) {
      while ((current = after_stack.pop() as T)) {
        callback(current);
      }
    }
  }

  async schema() {
    await this.ready;
    if (this._schema) {
      return this._schema;
    }
    this._schema = this.root_tile.record_batch.schema;
    return this.root_tile.record_batch.schema;
  }

  /**
   *
   * @param field_name the name of the column to create
   * @param buffer An Arrow IPC Buffer that deserializes to a table with columns('data' and '_tile')
   */
  add_tiled_column(field_name: string, buffer: Uint8Array): void {
    const tb = tableFromIPC(buffer);
    const records: Record<string, Float32Array> = {};
    for (const batch of tb.batches) {
      const data = batch.getChild('data').data[0];
      if (data === null) {throw new Error('tiled columns must contain "data" field.')}
      const offsets = data.valueOffsets ;
      const values = data.children[0] as Data<List<Float32>>;
      for (let i = 0; i < batch.data.length; i++) {
        const tilename = batch.getChild('_tile').get(i) as string;
        records[tilename] = values.values.slice(
          offsets[i],
          offsets[i + 1]
        // Type coercion necessary because Float[]
        // and the backing Float32Array are not recognized as equivalent.
        ) as unknown as Float32Array;
      }
    }
    this.transformations[field_name] = function (tile) {
      const { key } = tile;
      const array = records[key];
      return array;
    };
  }

  add_sparse_identifiers(field_name: string, ids: DS.PointUpdate) {
    this.transformations[field_name] = function (tile) {
      const { key } = tile;
      const length = tile.record_batch.numRows;
      const array = new Float32Array(length);
      const sparse_values = ids.values[key] ?? [];
      for (const [ix, value] of Object.entries(sparse_values)) {
        array[Number.parseInt(ix)] = value;
      }
      return array;
    };
  }

  /**
   *
   * @param ids A list of ids to get, keyed to the value to set them to.
   * @param field_name The name of the new field to create
   * @param key_field The column in the dataset to match them against.
   */

  add_label_identifiers(
    ids: Record<string, number>,
    field_name: string,
    key_field = '_id'
  ) {
    if (this.transformations[field_name]) {
      throw new Error(
        `Can't overwrite existing transformation for ${field_name}`
      );
    }
    this.transformations[field_name] = function (tile: T) {
      return supplement_identifiers(
        tile.record_batch,
        ids,
        field_name,
        key_field
      );
    };
  }

  /**
   * Given an ix, apply a transformation to the point at that index and
   * return the transformed point (not just the transformation, the whole point)
   * As a side-effect, this applies the transformaation to all other
   * points in the same tile.
   *
   * @param transformation The name of the transformation to apply
   * @param ix The index of the point to transform
   */

  async applyTransformationToPoint(transformation: string, ix: number) {
    const matches = this.findPointRaw(ix);

    if (matches.length == 0) {
      throw new Error(`No point for ix ${ix}`);
    }
    const [tile, row, mid] = matches[0];
    // Check if the column exists; if so, return the row.
    if (tile.record_batch.getChild(transformation) !== null) {
      return row;
    }
    await tile.apply_transformation(transformation);
    return tile.record_batch.get(mid);
  }
  /**
   *
   * @param ix The index of the point to get.
   * @returns A structRowProxy for the point with the given index.
   */
  findPoint(ix: number): StructRowProxy[] {
    return this.findPointRaw(ix).map(([, point]) => point);
  }

  /**
   * Finds the points and tiles that match the passed ix
   * @param ix The index of the point to get.
   * @returns A list of [tile, point] pairs that match the index.
   */
  findPointRaw(ix: number): [Tile, StructRowProxy, number][] {
    const matches: [Tile, StructRowProxy, number][] = [];
    this.visit((tile: T) => {
      if (
        !(
          tile.ready &&
          tile.record_batch &&
          tile.min_ix <= ix &&
          tile.max_ix >= ix
        )
      ) {
        return;
      }
      const ixcol = tile.record_batch.getChild('ix') as Vector<Int>;
      const mid = bisectLeft(ixcol.toArray() as ArrayLike<number>, ix);
      const val = tile.record_batch.get(mid);
      if (val !== null && val.ix === ix) {
        matches.push([tile, val, mid]);
      }
    });
    return matches;
  }
}

export class ArrowDataset extends Dataset<ArrowTile> {
  public promise: Promise<void> = Promise.resolve();
  public root_tile: ArrowTile;

  constructor(table: Table, plot: Scatterplot<ArrowTile>) {
    super(plot);
    this.root_tile = new ArrowTile(table, this, 0, plot);
  }

  get extent() {
    return this.root_tile.extent;
  }

  get ready() {
    return Promise.resolve();
  }

  download_most_needed_tiles(
    ...args: unknown[]
  ): void {
    // Definitionally, they're already there if using an Arrow table.
    return;
  }
}



export class QuadtileSet extends Dataset<QuadTile> {
  protected _download_queue: Set<Key> = new Set();
  public promise: Promise<void>;
  root_tile: QuadTile;
  constructor(
    base_url: string,
    plot: DS.Plot,
    options: DS.QuadtileOptions = {}
  ) {
    super(plot);
    if (options.tileProxy) {
      this.tileProxy = options.tileProxy;
    }
    this.root_tile = new QuadTile(base_url, '0/0/0', null, this);
    const download = this.root_tile.download();
    this.promise = download.then(
      (d) => {
      const schema = this.root_tile.record_batch.schema;
      if (schema.metadata.has('sidecars')) {
        const cars = schema.metadata.get('sidecars');
        const parsed = JSON.parse(cars) as Record<string, string>;
        for (const [k, v] of Object.entries(parsed)) {
          this.transformations[k] = async function (tile) {
            const batch = await tile.get_arrow(v);
            const column = batch.getChild(k);
            if (column === null) {
              throw new Error(
                `No column named ${k} in sidecar tile ${batch.schema.fields
                  .map((f) => f.name)
                  .join(', ')}`
              );
            }
            return column;
          };
        }
      } else {
        // "NO SIDECARS"
      }
    });
  }

  get ready() {
    return this.root_tile.download();
  }

  get extent() {
    return this.root_tile.extent;
  }

  /**
   * Ensures that all the tiles in a dataset are downloaded that include 
   * datapoints of index less than or equal to max_ix.
   * @param max_ix the depth to download to.
   */
  async download_to_depth(max_ix: number) {
    await this.root_tile.download_to_depth(max_ix);
  }

  download_most_needed_tiles(
    bbox: Rectangle | undefined,
    max_ix: number,
    queue_length = 4
  ) {
    /*
      Browsing can spawn a  *lot* of download requests that persist on
      unneeded parts of the database. So the tile handles its own queue for dispatching
      downloads in case tiles have slipped from view while parents were requested.
    */

    const queue = this._download_queue;

    if (queue.size >= queue_length) {
      return;
    }

    const scores: [number, QuadTile, Rectangle][] = [];

    function callback(tile: QuadTile) {
      if (bbox === undefined) {
        // Just depth.
        return 1 / tile.codes[0];
      }
      if (tile.download_state === 'Unattempted') {
        const distance = check_overlap(tile, bbox);
        scores.push([distance, tile, bbox]);
      }
    }

    this.visit(callback);

    scores.sort((a, b) => Number(a[0]) - Number(b[0]));
    while (scores.length > 0 && queue.size < queue_length) {
      const upnext = scores.pop();
      if (upnext === undefined) {
        throw new Error('Ran out of tiles unexpectedly');
      }
      const [distance, tile, _] = upnext;
      if ((tile.min_ix && tile.min_ix > max_ix) || distance <= 0) {
        continue;
      }
      queue.add(tile.key);
      tile
        .download()
        .then(() => queue.delete(tile.key))
        .catch((error) => {
          console.warn('Error on', tile.key);
          queue.delete(tile.key);
          throw error;
        });
    }
  }

  /**
   *
   * @param field_name the name of the column to create
   * @param buffer An Arrow IPC Buffer that deserializes to a table with columns('data' and '_tile')
   */
  add_macrotiled_column(
    field_name: string,
    transformation: (ids: string[]) => Promise<Uint8Array>
  ): void {
    const macrotile_tasks: Record<string, Promise<void>> = {};
    const records: Record<string, Float32Array | Uint8Array> = {};

    async function get_table(tile: QuadTile) {
      const { macrotile } = tile;
      if (macrotile_tasks[macrotile] !== undefined) {
        return await macrotile_tasks[macrotile];
      } else {
        macrotile_tasks[macrotile] = transformation(tile.macro_siblings).then(
          (buffer) => {
            const tb = tableFromIPC(buffer);
            for (const batch of tb.batches) {
              const data = batch.getChild('data') as Vector<List<Float>>
              const offsets = data.data[0].valueOffsets;
              const values = data.data[0].children[0] ;
              for (let i = 0; i < batch.data.length; i++) {
                const tilename = batch.getChild('_tile').get(i) as string;
                records[tilename] = values.values.slice(
                  offsets[i],
                  offsets[i + 1]
                ) as (Float32Array | Uint8Array);
              }
            }
            return;
          }
        );
        return macrotile_tasks[macrotile];
      }
    }

    this.transformations[field_name] = async function (tile) {
      await get_table(tile);
      const array = records[tile.key];
      if (array instanceof Uint8Array) {
        const v = new Float32Array(array.length);
        for (let i = 0; i < tile.record_batch.numRows; i++) {
          // pop out the bitmask one at a time.
          const byte = array[i];
          for (let j = 0; j < 8; j++) {
            const bit = (byte >> j) & 1;
            v[i * 8 + j] = bit;
          }
        }
        return v;
      } else {
        return array;
      }
    };
  }
}

function area(rect: Rectangle) {
  return (rect.x[1] - rect.x[0]) * (rect.y[1] - rect.y[0]);
}

function check_overlap(tile: Tile, bbox: Rectangle): number {
  /* the area of Intersect(tile, bbox) expressed
     as a percentage of the area of bbox */
  const c: Rectangle = tile.extent;

  if (
    c.x[0] > bbox.x[1] ||
    c.x[1] < bbox.x[0] ||
    c.y[0] > bbox.y[1] ||
    c.y[1] < bbox.y[0]
  ) {
    return 0;
  }

  const intersection: Rectangle = {
    x: [max([bbox.x[0], c.x[0]]), min([bbox.x[1], c.x[1]])],
    y: [max([bbox.y[0], c.y[0]]), min([bbox.y[1], c.y[1]])],
  };
  const { x, y } = intersection;
  let disqualify = 0;
  if (x[0] > x[1]) {
    disqualify -= 1;
  }
  if (y[0] > y[1]) {
    disqualify -= 2;
  }
  if (disqualify < 0) {
    return disqualify;
  }
  return area(intersection) / area(bbox);
}

/**
 *
 * @param batch the batch to delete from.
 * @param field_name the name of the field.
 * @param data the data to add OR if null, the existing column to delete.
 * @returns
 */
export function add_or_delete_column(
  batch: RecordBatch,
  field_name: string,
  data: ArrowBuildable | null
): RecordBatch {
  const tb: Record<string, Data> = {};
  for (const field of batch.schema.fields) {
    if (field.name === field_name) {
      if (data === null) {
        // Then it's dropped.
        continue;
      } else {
        throw new Error(`Name ${field.name} already exists, can't add.`);
      }
    }
    const current = batch.getChild(field.name);
    const coldata = current.data[0] as Data;
    tb[field.name] = coldata;
  }
  if (data === null) {
    // should have already happened.
  }
  if (data === undefined) {
    throw new Error('Must pass data to bind_column');
  }
  if (data !== null) {
    if (data instanceof Float32Array) {
      tb[field_name] = makeVector({ type: new Float32(), data, length: data.length }).data[0];
    } else if (data instanceof BigInt64Array) {
      tb[field_name] = makeVector({ type: new Int64(), data, length: data.length }).data[0];
    } else if (data.data?.length > 0) {
      tb[field_name] = data.data[0];
    } else {
      tb[field_name] = data as Data
    }
  }

  const new_batch = new RecordBatch(tb);
  for (const [k, v] of batch.schema.metadata) {
    new_batch.schema.metadata.set(k, v);
  }
  for (const oldfield of batch.schema.fields) {
    const newfield = new_batch.schema.fields.find(
      (d) => d.name === oldfield.name
    );
    if (newfield !== undefined) {
      for (const [k, v] of oldfield.metadata) {
        newfield.metadata.set(k, v);
      }
    } else if (data !== null) {
      // OK to be null, that means it should have been deleted.
      throw new Error('Error!');
    }
  }
  // Store the creation time on the table metadata.
  if (data !== null) {
    const this_field = new_batch.schema.fields.find(
      (d) => d.name === field_name
    );
    this_field?.metadata.set(
      'created by deepscatter',
      new Date().toISOString()
    );
  }
  window.state = {
    new_batch,
    batch,
    data,
    tb
  }
  const old_names = batch.schema.fields.map(d => d.name)
  window.old_batch = batch;
  window.new_batch = new_batch;
  for (const name of old_names) {
    // console.log(name, new_batch.getChild(name))
  }
  return new_batch;
}

/**
 *
 * @param batch
 * @param ids
 * @param field_name
 * @param key_field
 * @returns
 */
function supplement_identifiers(
  batch: RecordBatch,
  ids: Record<string, number>,
  field_name: string,
  key_field = '_id'
): ArrowBuildable {
  /* Add the identifiers from the batch to the ids array */
  // A quick lookup before performing a costly string decode.
  const updatedFloatArray = new Float32Array(batch.numRows);

  const kfield = batch.getChild(key_field);
  if (kfield === null) {
    throw new Error(`Field ${key_field} not found in batch`);
  }

  let keytype = 'string';
  if (kfield?.type?.typeId === 2) {
    keytype = 'bigint';
  }

  if (keytype === 'bigint') {
    for (let i = 0; i < batch.numRows; i++) {
      // the object coerces bigints to strings. We just live with that.
      const value = ids[String(kfield.get(i))];
      if (value !== undefined) {
        updatedFloatArray[i] = value as number;
      }
    }
    return updatedFloatArray;
  }

  const hashtab = new Set();

  for (const item of Object.keys(ids)) {
    const code = [0, 1, 2, 3].map((i) => item.charCodeAt(i) || '').join('');
    hashtab.add(code);
  }

  const offsets = kfield.data[0].valueOffsets;
  const values = kfield.data[0].values;
  // For every identifier, look if it's in the id array.
  for (let i = 0; i < batch.numRows; i++) {
    const code = values.slice(offsets[i], offsets[i + 1]);
    const shortversion: string = code.slice(0, 4).join('');
    if (hashtab.has(shortversion)) {
      const stringtime = String.fromCharCode(...code);
      if (ids[stringtime] !== undefined) {
        updatedFloatArray[i] = ids[stringtime];
      }
    }
  }
  return updatedFloatArray;
}<|MERGE_RESOLUTION|>--- conflicted
+++ resolved
@@ -218,14 +218,8 @@
       }
     }
     return (this.extents[dimension] = extent([
-<<<<<<< HEAD
-      ...new Vector(this.map(d => 
-        d.record_batch?.getChild(dimension)).filter(d => d !== null)
-        .filter(d => d !== undefined)
-=======
       ...new Vector(this.map(d => d).filter(d => d.ready).map( d =>
         d.record_batch.getChild(dimension)).filter(d => d !== null)
->>>>>>> 6d28a6ef
       )]))
   }
 
