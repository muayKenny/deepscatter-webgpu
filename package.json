{
  "name": "deepscatter",
  "type": "module",
  "version": "2.3.2",
  "description": "Fast animated zoomable scatterplots with billions of points",
  "files": [
    "dist"
  ],
  "module": "./dist/deepscatter.es.js",
  "main": "./dist/deepscatter.umd.js",
  "exports": {
    ".": {
      "import": "./dist/deepscatter.es.js",
      "require": "./dist/deepscatter.umd.js"
    }
  },
  "scripts": {
    "dev": "vite",
    "build": "vite build"
  },
  "repository": {
    "type": "git",
    "url": "git+https://github.com/CreatingData/deepscatter.git"
  },
  "keywords": [
    "Data",
    "Visualization",
    "D3",
    "Scatterplot"
  ],
  "author": "Ben Schmidt",
  "license": "MIT",
  "bugs": {
    "url": "https://github.com/CreaacktingData/deepscatter/issues"
  },
  "homepage": "https://github.com/CreatingData/deepscatter#readme",
  "dependencies": {
    "apache-arrow": "^8.0.0",
    "comlink": "^4.3.1",
    "d3-array": "^3.2.0",
    "d3-color": "^3.1.0",
    "d3-contour": "^4.0.0",
    "d3-ease": "^3.0.1",
    "d3-fetch": "^3.0.1",
    "d3-format": "^3.1.0",
    "d3-geo": "^3.0.1",
    "d3-interpolate": "^3.0.1",
    "d3-random": "^3.0.1",
    "d3-scale": "^4.0.2",
    "d3-scale-chromatic": "^3.0.0",
    "d3-selection": "^3.0.0",
    "d3-timer": "^3.0.1",
    "d3-transition": "^3.0.1",
    "d3-zoom": "^3.0.0",
    "d3-random": "^3.0.1",
    "d3-scale": "^4.0.2",
    "glsl-easings": "^1.0.0",
    "glsl-fast-gaussian-blur": "^1.0.2",
    "glsl-read-float": "^1.1.0",
<<<<<<< HEAD
    "lodash.merge": "^4.6.2"
=======
    "lodash-es": "^4.17.21",
    "lodash.merge": "^4.6.2",
    "regl": "^2.1.0"
>>>>>>> eaa5b68d
  },
  "deprecated": false,
  "devDependencies": {
    "@playwright/test": "^1.23.1",
    "@types/d3": "^7.4.0",
    "@types/d3-geo": "^3.0.2",
    "@types/d3-selection": "^3.0.2",
<<<<<<< HEAD
    "apache-arrow": "^8.0.0",
=======
    "@types/lodash.merge": "^4.6.7",
>>>>>>> eaa5b68d
    "eslint": "^8.19.0",
    "glslify": "^7.1.1",
    "glslify-hex": "^2.1.1",
    "glslify-loader": "^2.0.0",
    "rollup-plugin-glslify": "^1.3.0",
    "rollup-plugin-web-worker-loader": "^1.6.1",
    "vite": "^2.9.13"
  }
}<|MERGE_RESOLUTION|>--- conflicted
+++ resolved
@@ -1,7 +1,7 @@
 {
   "name": "deepscatter",
   "type": "module",
-  "version": "2.3.2",
+  "version": "2.3.3",
   "description": "Fast animated zoomable scatterplots with billions of points",
   "files": [
     "dist"
@@ -15,8 +15,9 @@
     }
   },
   "scripts": {
-    "dev": "vite",
-    "build": "vite build"
+    "dev": "vite --port 3000",
+    "build": "vite build",
+    "test": "playwright test"
   },
   "repository": {
     "type": "git",
@@ -35,7 +36,7 @@
   },
   "homepage": "https://github.com/CreatingData/deepscatter#readme",
   "dependencies": {
-    "apache-arrow": "^8.0.0",
+    "apache-arrow": "^9.0.0",
     "comlink": "^4.3.1",
     "d3-array": "^3.2.0",
     "d3-color": "^3.1.0",
@@ -52,36 +53,25 @@
     "d3-timer": "^3.0.1",
     "d3-transition": "^3.0.1",
     "d3-zoom": "^3.0.0",
-    "d3-random": "^3.0.1",
-    "d3-scale": "^4.0.2",
     "glsl-easings": "^1.0.0",
     "glsl-fast-gaussian-blur": "^1.0.2",
     "glsl-read-float": "^1.1.0",
-<<<<<<< HEAD
-    "lodash.merge": "^4.6.2"
-=======
-    "lodash-es": "^4.17.21",
     "lodash.merge": "^4.6.2",
     "regl": "^2.1.0"
->>>>>>> eaa5b68d
   },
   "deprecated": false,
   "devDependencies": {
-    "@playwright/test": "^1.23.1",
+    "@playwright/test": "^1.25.0",
     "@types/d3": "^7.4.0",
     "@types/d3-geo": "^3.0.2",
-    "@types/d3-selection": "^3.0.2",
-<<<<<<< HEAD
-    "apache-arrow": "^8.0.0",
-=======
+    "@types/d3-selection": "^3.0.3",
     "@types/lodash.merge": "^4.6.7",
->>>>>>> eaa5b68d
-    "eslint": "^8.19.0",
+    "eslint": "^8.21.0",
     "glslify": "^7.1.1",
     "glslify-hex": "^2.1.1",
     "glslify-loader": "^2.0.0",
     "rollup-plugin-glslify": "^1.3.0",
     "rollup-plugin-web-worker-loader": "^1.6.1",
-    "vite": "^2.9.13"
+    "vite": "^3.0.5"
   }
 }